This is a prototype from Ocean of Data Challenge
I deployed ARIMA model using Dash Plotly
Where I won the Best Design Prize
Besides, CBC also interviewed me about this challenge
The link is here https://www.cbc.ca/news/canada/nova-scotia/students-float-creative-ideas-for-future-bedford-ferry-1.6244736?cmp=rss

The link for prototype demo: https://ferryana.herokuapp.com/

<<<<<<< HEAD
xxxxxx
=======
This is deployed using Heroku
>>>>>>> 27289323
<|MERGE_RESOLUTION|>--- conflicted
+++ resolved
@@ -6,8 +6,4 @@
 
 The link for prototype demo: https://ferryana.herokuapp.com/
 
-<<<<<<< HEAD
-xxxxxx
-=======
-This is deployed using Heroku
->>>>>>> 27289323
+This is deployed using Heroku